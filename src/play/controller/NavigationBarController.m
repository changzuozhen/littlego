--- conflicted
+++ resolved
@@ -27,12 +27,9 @@
 #import "../../command/boardposition/ChangeAndDiscardCommand.h"
 #import "../../command/boardposition/DiscardAndPlayCommand.h"
 #import "../../command/game/PauseGameCommand.h"
-<<<<<<< HEAD
 #import "../../shared/LongRunningActionCounter.h"
 #import "../../shared/ApplicationStateManager.h"
-=======
 #import "../../utility/UIDeviceAdditions.h"
->>>>>>> 3f321b8b
 
 
 // -----------------------------------------------------------------------------
@@ -173,8 +170,6 @@
 - (void) viewWillUnload
 {
   [super viewWillUnload];
-  // Dismiss the controller before releasing/deallocating objects
-  [self dismissGameInfoViewController];
   [self removeNotificationResponders];
   [self releaseObjects];
 }
@@ -198,15 +193,6 @@
     // shows that releasing objects here frees between 100-300 KB. Since the
     // user is expected to switch back to the Play tab anyway, this gain is
     // only temporary.
-    //
-    // Furthermore: If we want to release objects here, we need to first
-    // resolve this issue: When the memory warning occurs while the game info
-    // view controller is at the top of the navigation stack, it seems to be
-    // impossible to pop the controller without the application crashing. In
-    // iOS 5 / viewDidUnload(), popping the controller seems to work with
-    //   [self.navigationBarController dismissGameInfoViewController];
-    // (tested only in the simulator), but invoking the same method here
-    // causes a crash.
   }
 }
 
@@ -373,34 +359,11 @@
 // -----------------------------------------------------------------------------
 - (void) gameInfo:(id)sender
 {
-<<<<<<< HEAD
   GoScore* score = [GoGame sharedGame].score;
   if (! score.territoryScoringEnabled)
     [score calculateWaitUntilDone:true];
   self.gameInfoViewController = [GameInfoViewController controllerWithDelegate:self];
   [self.navigationController pushViewController:self.gameInfoViewController animated:YES];
-=======
-  GoScore* score;
-  if (self.scoringModel.scoringMode)
-    score = self.scoringModel.score;
-  else
-  {
-    assert(! self.gameInfoScore);
-    if (! self.gameInfoScore)
-    {
-      self.gameInfoScore = [GoScore scoreForGame:[GoGame sharedGame] withTerritoryScores:false];
-      [self.gameInfoScore calculateWaitUntilDone:true];
-    }
-    else
-    {
-      DDLogError(@"%@: GoScore object not nil: %@", self, self.gameInfoScore);
-    }
-    score = self.gameInfoScore;
-  }
-  self.gameInfoViewController = [GameInfoViewController controllerWithDelegate:self score:score];
-  [self.delegate navigationBarController:self
-                             makeVisible:true
-                  gameInfoViewController:self.gameInfoViewController];
   if (5 == [UIDevice systemVersionMajor])
   {
     // We are the GameInfoViewController delegate, so we must not be
@@ -408,7 +371,6 @@
     // GameInfoViewController does its thing.
     [self retain];
   }
->>>>>>> 3f321b8b
 }
 
 // -----------------------------------------------------------------------------
@@ -418,32 +380,12 @@
 {
   [self.navigationController popViewControllerAnimated:YES];
   self.gameInfoViewController = nil;
-<<<<<<< HEAD
-}
-
-// -----------------------------------------------------------------------------
-/// @brief Can be invoked to programmatically dismiss the view.
-// -----------------------------------------------------------------------------
-- (void) dismissGameInfoViewController
-{
-  if (self.gameInfoViewController)
-    [self.gameInfoViewController dismiss];
-=======
-  // Get rid of temporary scoring object
-  if (! self.scoringModel.scoringMode)
-  {
-    assert(self.gameInfoScore);
-    if (! self.gameInfoScore)
-      DDLogError(@"%@: GoScore object is nil", self);
-    self.gameInfoScore = nil;
-  }
   if (5 == [UIDevice systemVersionMajor])
   {
     // Balance the retain message that we send to this controller before
     // we display GameInfoViewController
     [self autorelease];
   }
->>>>>>> 3f321b8b
 }
 
 // -----------------------------------------------------------------------------
